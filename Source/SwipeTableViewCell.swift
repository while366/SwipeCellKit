--- conflicted
+++ resolved
@@ -584,15 +584,8 @@
                 collectionView?.hideSwipeCell()
             }
 
-<<<<<<< HEAD
-            if let cells = collectionView?.swipeCells {
-                let cell = cells.first(where: { $0.state.isActive })
-                return cell == nil ? false : true
-            }
-=======
-            let cell = tableView?.swipeCells.first(where: { $0.state.isActive })
+            let cell = collectionView?.swipeCells.first(where: { $0.state.isActive })
             return cell == nil ? false : true
->>>>>>> 73ff931f
         }
         
         if gestureRecognizer == panGestureRecognizer,
